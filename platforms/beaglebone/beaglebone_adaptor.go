--- conflicted
+++ resolved
@@ -113,20 +113,14 @@
 
 func NewBeagleboneAdaptor(name string) *BeagleboneAdaptor {
 	return &BeagleboneAdaptor{
-<<<<<<< HEAD
 		Adaptor: *gobot.NewAdaptor(
 			name,
 			"BeagleboneAdaptor",
 		),
-=======
-		Adaptor: gobot.Adaptor{
-			Name: name,
-		},
 		connect: func() {
 			ensureSlot("cape-bone-iio")
 			ensureSlot("am33xx_pwm")
 		},
->>>>>>> 9fdc9abe
 	}
 }
 
